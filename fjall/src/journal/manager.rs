use lsm_tree::{id::generate_segment_id, SeqNo};
use std::{collections::HashMap, fs::File, io::Write, path::PathBuf, sync::Arc};

use crate::{
    file::{FLUSH_MARKER, FLUSH_PARTITIONS_LIST},
    journal::Journal,
    PartitionHandle,
};

pub struct PartitionSeqNo {
    pub(crate) partition: PartitionHandle,
    pub(crate) lsn: SeqNo,
}

impl std::fmt::Debug for PartitionSeqNo {
    fn fmt(&self, f: &mut std::fmt::Formatter<'_>) -> std::fmt::Result {
        write!(f, "{}", self.lsn)
    }
}

pub struct Item {
    pub(crate) path: PathBuf,
    pub(crate) size_in_bytes: u64,
    pub(crate) partition_seqnos: HashMap<Arc<str>, PartitionSeqNo>,
}

impl std::fmt::Debug for Item {
    fn fmt(&self, f: &mut std::fmt::Formatter<'_>) -> std::fmt::Result {
        write!(
            f,
            "JournalManagerItem {} => {:#?}",
            self.path.display(),
            self.partition_seqnos
        )
    }
}

// TODO: accessing journal manager shouldn't take RwLock... but changing its internals should
/// The [`JournalManager`] keeps track of sealed journals that are being flushed.
///
/// Each journal may contain items of different partitions.
pub struct JournalManager {
    journal: Arc<Journal>,
    active_path: PathBuf,
    items: Vec<Item>,
    pub(crate) disk_space_in_bytes: u64,
}

impl JournalManager {
    pub fn new<P: Into<PathBuf>>(journal: Arc<Journal>, path: P) -> Self {
        Self {
            journal,
            active_path: path.into(),
            items: Vec::with_capacity(10),
<<<<<<< HEAD
            disk_space_in_bytes: 0,
=======
            disk_space_in_bytes: 0, /* TODO: 0.3.0 on recovery set to active journal size */
>>>>>>> e6e20392
        }
    }

    pub fn enqueue(&mut self, item: Item) {
        self.disk_space_in_bytes += item.size_in_bytes;
        self.items.push(item);
    }

    /// Returns the amount of bytes used on disk by journals
    pub fn disk_space_used(&self) -> u64 {
        self.disk_space_in_bytes
    }

    /// Performs maintenance, maybe deleting some old journals
    pub fn maintenance(&mut self) -> crate::Result<()> {
        // NOTE: Walk backwards because of shifting indices
        'outer: for idx in (0..self.items.len()).rev() {
            let Some(item) = &self.items.get(idx) else {
                continue 'outer;
            };

            for item in item.partition_seqnos.values() {
                let Some(partition_seqno) = item.partition.tree.get_segment_lsn() else {
                    continue 'outer;
                };

                if partition_seqno < item.lsn {
                    continue 'outer;
                }
            }

            // NOTE: Once the LSN of *every* partition's segments [1] is higher than the journal's stored partition seqno,
            // it can be deleted from disk, as we know the entire journal has been flushed to segments [2].
            //
            // [1] We cannot use the partition's max seqno, because the memtable will get writes, which increase the seqno.
            // We *need* to check the disk segments specifically, they are the source of truth for flushed data.
            //
            // [2] Checking the seqno is safe because the queues inside the flush manager are FIFO.
            //
            // IMPORTANT: On recovery, the journals need to be flushed from oldest to newest.
            log::debug!("Removing fully flushed journal at {}", item.path.display());
            std::fs::remove_dir_all(&item.path)?;

            self.disk_space_in_bytes -= item.size_in_bytes;
            self.items.remove(idx);
        }

        Ok(())
    }

    pub fn rotate_journal(
        &mut self,
        seqnos: HashMap<Arc<str>, PartitionSeqNo>,
    ) -> crate::Result<()> {
        log::debug!("Sealing journal");

        let old_journal_path = self.active_path.clone();

        let mut file = File::create(old_journal_path.join(FLUSH_PARTITIONS_LIST))?;

        for (name, item) in &seqnos {
            writeln!(file, "{name}:{}", item.lsn)?;
        }
        file.sync_all()?;

        let marker = File::create(old_journal_path.join(FLUSH_MARKER))?;
        marker.sync_all()?;

        #[cfg(not(target_os = "windows"))]
        {
            // Fsync folder on Unix
            let folder = File::open(&old_journal_path)?;
            folder.sync_all()?;
        }

        let new_journal_path = old_journal_path
            .parent()
            .expect("should have parent")
            .join(&*generate_segment_id());

        log::debug!("journal manager: acquiring journal full lock");
        Journal::rotate(
            &new_journal_path,
            &mut self.journal.shards.full_lock().expect("lock is poisoned"),
        )?;

        self.active_path = new_journal_path;

        // TODO: Journal::disk_space

        let journal_size = fs_extra::dir::get_size(&old_journal_path)
            .map_err(|e| std::io::Error::new(std::io::ErrorKind::Other, format!("{:?}", e.kind)))?;

        self.enqueue(Item {
            path: old_journal_path,
            partition_seqnos: seqnos,
            size_in_bytes: journal_size,
        });

        Ok(())
    }
}<|MERGE_RESOLUTION|>--- conflicted
+++ resolved
@@ -52,11 +52,7 @@
             journal,
             active_path: path.into(),
             items: Vec::with_capacity(10),
-<<<<<<< HEAD
             disk_space_in_bytes: 0,
-=======
-            disk_space_in_bytes: 0, /* TODO: 0.3.0 on recovery set to active journal size */
->>>>>>> e6e20392
         }
     }
 
