[package]
name = "fjall"
description = "LSM-based key-value storage engine"
license = "MIT OR Apache-2.0"
<<<<<<< HEAD
version = "2.0.0"
=======
version = "1.4.0"
>>>>>>> 85b19c24
edition = "2021"
rust-version = "1.74.0"
readme = "README.md"
include = ["src/**/*", "LICENSE-APACHE", "LICENSE-MIT", "README.md"]
repository = "https://github.com/fjall-rs/fjall"
homepage = "https://github.com/fjall-rs/fjall"
keywords = ["database", "lsmt", "lsm", "rocksdb", "leveldb"]
categories = ["data-structures", "database-implementations", "algorithms"]

# See more keys and their definitions at https://doc.rust-lang.org/cargo/reference/manifest.html

[lib]
name = "fjall"
path = "src/lib.rs"

[features]
default = ["bloom", "single_writer_tx", "lz4"]
lz4 = ["lsm-tree/lz4"]
miniz = ["lsm-tree/miniz"]
bloom = ["lsm-tree/bloom"]
<<<<<<< HEAD
single_writer_tx = []
all = ["single_writer_tx", "bloom", "lz4", "miniz"]

[package.metadata.cargo-all-features]
denylist = ["all"]
=======
all = ["single_writer_tx", "bloom"]
__internal_integration = []
>>>>>>> 85b19c24

[dependencies]
byteorder = "1.5.0"
crc32fast = "1.4.2"
<<<<<<< HEAD
lsm-tree = { path = "../lsm-tree", default-features = false }
=======
lsm-tree = { version = "1.4.0", default-features = false }
>>>>>>> 85b19c24
log = "0.4.21"
std-semaphore = "0.1.0"
tempfile = "3.10.1"
fs_extra = "1.3.0"
path-absolutize = "3.1.1"

[dev-dependencies]
criterion = { version = "0.5.1", features = ["html_reports"] }
nanoid = "0.4.0"
test-log = "0.2.16"
rand = "0.8.5"

[package.metadata.cargo-all-features]
denylist = ["__internal_integration", "all"]

[[bench]]
name = "lsmt"
harness = false
path = "benches/fjall.rs"<|MERGE_RESOLUTION|>--- conflicted
+++ resolved
@@ -2,11 +2,7 @@
 name = "fjall"
 description = "LSM-based key-value storage engine"
 license = "MIT OR Apache-2.0"
-<<<<<<< HEAD
 version = "2.0.0"
-=======
-version = "1.4.0"
->>>>>>> 85b19c24
 edition = "2021"
 rust-version = "1.74.0"
 readme = "README.md"
@@ -27,25 +23,17 @@
 lz4 = ["lsm-tree/lz4"]
 miniz = ["lsm-tree/miniz"]
 bloom = ["lsm-tree/bloom"]
-<<<<<<< HEAD
 single_writer_tx = []
 all = ["single_writer_tx", "bloom", "lz4", "miniz"]
+__internal_integration = []
 
 [package.metadata.cargo-all-features]
 denylist = ["all"]
-=======
-all = ["single_writer_tx", "bloom"]
-__internal_integration = []
->>>>>>> 85b19c24
 
 [dependencies]
 byteorder = "1.5.0"
 crc32fast = "1.4.2"
-<<<<<<< HEAD
 lsm-tree = { path = "../lsm-tree", default-features = false }
-=======
-lsm-tree = { version = "1.4.0", default-features = false }
->>>>>>> 85b19c24
 log = "0.4.21"
 std-semaphore = "0.1.0"
 tempfile = "3.10.1"
