[package]
name = "fjall"
description = "LSM-based key-value storage engine"
license = "MIT OR Apache-2.0"
<<<<<<< HEAD
version = "2.2.0"
=======
version = "2.1.2"
>>>>>>> d2ec49f8
edition = "2021"
rust-version = "1.74.0"
readme = "README.md"
include = ["src/**/*", "LICENSE-APACHE", "LICENSE-MIT", "README.md"]
repository = "https://github.com/fjall-rs/fjall"
homepage = "https://github.com/fjall-rs/fjall"
keywords = ["database", "lsmt", "lsm", "rocksdb", "leveldb"]
categories = ["data-structures", "database-implementations", "algorithms"]

[lib]
name = "fjall"
path = "src/lib.rs"

[features]
default = ["bloom", "single_writer_tx", "lz4"]
lz4 = ["lsm-tree/lz4"]
miniz = ["lsm-tree/miniz"]
bloom = ["lsm-tree/bloom"]
single_writer_tx = []
ssi_tx = []
__internal_whitebox = []

[dependencies]
byteorder = "1.5.0"
lsm-tree = { version = "2.1.1", default-features = false }
log = "0.4.21"
std-semaphore = "0.1.0"
tempfile = "3.10.1"
path-absolutize = "3.1.1"
dashmap = "6.0.1"
xxhash-rust = { version = "0.8.12", features = ["xxh3"] }

[dev-dependencies]
criterion = { version = "0.5.1", features = ["html_reports"] }
nanoid = "0.4.0"
test-log = "0.2.16"
rand = "0.8.5"

[package.metadata.cargo-all-features]
denylist = ["__internal_whitebox"]
skip_feature_sets = [["ssi_tx", "single_writer_tx"]]

[[bench]]
name = "lsmt"
harness = false
path = "benches/fjall.rs"<|MERGE_RESOLUTION|>--- conflicted
+++ resolved
@@ -2,11 +2,7 @@
 name = "fjall"
 description = "LSM-based key-value storage engine"
 license = "MIT OR Apache-2.0"
-<<<<<<< HEAD
-version = "2.2.0"
-=======
 version = "2.1.2"
->>>>>>> d2ec49f8
 edition = "2021"
 rust-version = "1.74.0"
 readme = "README.md"
