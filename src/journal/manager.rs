--- conflicted
+++ resolved
@@ -75,10 +75,6 @@
         }
     }
 
-<<<<<<< HEAD
-    // TODO: 2.0.0 backport to 1.x.x
-=======
->>>>>>> 5cd33a51
     pub(crate) fn clear(&mut self) {
         self.items.clear();
     }
