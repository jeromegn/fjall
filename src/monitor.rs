// Copyright (c) 2024-present, fjall-rs
// This source code is licensed under both the Apache 2.0 and MIT License
// (found in the LICENSE-* files in the repository)

use crate::{
    background_worker::Activity, config::Config as KeyspaceConfig, flush::manager::FlushManager,
    journal::manager::JournalManager, keyspace::Partitions, snapshot_tracker::SnapshotTracker,
    write_buffer_manager::WriteBufferManager, Keyspace,
};
use lsm_tree::{AbstractTree, SequenceNumberCounter};
use std::{
    sync::{atomic::AtomicBool, Arc, RwLock},
    time::Duration,
};

// TODO: remove in favor of just checking in the write path
// TODO: and sending signals to background workers

/// Monitors write buffer size & journal size
pub struct Monitor {
    pub(crate) flush_manager: Arc<RwLock<FlushManager>>,
    pub(crate) keyspace_config: KeyspaceConfig,
    pub(crate) journal_manager: Arc<RwLock<JournalManager>>,
    pub(crate) write_buffer_manager: WriteBufferManager,
    pub(crate) partitions: Arc<RwLock<Partitions>>,
    pub(crate) seqno: SequenceNumberCounter,
    pub(crate) snapshot_tracker: SnapshotTracker,
    pub(crate) keyspace_poison: Arc<AtomicBool>,
}

impl Activity for Monitor {
    fn name(&self) -> &'static str {
        "monitor"
    }

    fn run(&mut self) -> crate::Result<()> {
        std::thread::sleep(Duration::from_millis(250));

        // TODO: don't do this too often
        let current_seqno = self.seqno.get();
        let gc_seqno_watermark = self.snapshot_tracker.get_seqno_safe_to_gc();

        // NOTE: If the difference between watermark if too large, and
        // we never opened a snapshot, we need to pull the watermark up
        //
        // https://github.com/fjall-rs/fjall/discussions/85
        if (current_seqno - gc_seqno_watermark) > 100 && self.snapshot_tracker.data.is_empty() {
            *self
                .snapshot_tracker
                .lowest_freed_instant
                .write()
                .expect("lock is poisoned") = current_seqno.saturating_sub(100);
        }

        let jm_size = self
            .journal_manager
            .read()
            .expect("lock is poisoned")
            .disk_space_used();

        let max_journal_size = self.keyspace_config.max_journaling_size_in_bytes;

        if jm_size as f64 > (max_journal_size as f64 * 0.5) {
            self.try_reduce_journal_size();
        }

        let write_buffer_size = self.write_buffer_manager.get();

        let queued_size = self
            .flush_manager
            .read()
            .expect("lock is poisoned")
            .queued_size();

        // TODO: This should never ever overflow
        // TODO: because that is definitely a logic error
        // TODO: need to make sure it's impossible this can happen
        #[cfg(debug_assertions)]
        {
            // NOTE: Cannot use panic because we are in a thread that should not
            // crash
            if queued_size > write_buffer_size {
                log::error!(
                    "Queued size should not be able to be greater than entire write buffer size"
                );
                return Ok(());
            }
        }

        // NOTE: We cannot flush more stuff if the journal is already too large
        if jm_size < max_journal_size {
            let max_write_buffer_size = self.keyspace_config.max_write_buffer_size_in_bytes;

            // NOTE: Take the queued size of unflushed memtables into account
            // so the system isn't performing a flush storm once the threshold is reached
            //
            // Also, As a fail safe, use saturating_sub so it doesn't overflow
            let buffer_size_without_queued_size = write_buffer_size.saturating_sub(queued_size);

            if buffer_size_without_queued_size as f64 > (max_write_buffer_size as f64 * 0.5) {
                self.try_reduce_write_buffer_size();
            }
        } else {
            log::debug!("cannot rotate memtable to free write buffer - journal too large");
        }

        Ok(())
    }
}

impl Drop for Monitor {
    fn drop(&mut self) {
        log::trace!("Dropping monitor");

        #[cfg(feature = "__internal_whitebox")]
        crate::drop::decrement_drop_counter();
    }
}

impl Monitor {
    pub fn new(keyspace: &Keyspace) -> Self {
        #[cfg(feature = "__internal_whitebox")]
        crate::drop::increment_drop_counter();

        Self {
            flush_manager: keyspace.flush_manager.clone(),
            journal_manager: keyspace.journal_manager.clone(),
            keyspace_config: keyspace.config.clone(),
            write_buffer_manager: keyspace.write_buffer_manager.clone(),
            partitions: keyspace.partitions.clone(),
            seqno: keyspace.seqno.clone(),
            snapshot_tracker: keyspace.snapshot_tracker.clone(),
            keyspace_poison: keyspace.is_poisoned.clone(),
        }
    }

    fn try_reduce_journal_size(&self) {
        log::debug!(
            "monitor: try flushing affected partitions because journals have passed 50% of threshold"
        );

        let partitions = self.partitions.read().expect("lock is poisoned");

        // TODO: this may not scale well for many partitions
        let lowest_persisted_partition = partitions
            .values()
            .filter(|x| x.tree.active_memtable_size() > 0)
            .min_by(|a, b| {
                a.tree
                    .get_highest_persisted_seqno()
                    .cmp(&b.tree.get_highest_persisted_seqno())
            })
            .cloned();

        drop(partitions);

        if let Some(lowest_persisted_partition) = lowest_persisted_partition {
            let partitions_names_with_queued_tasks = self
                .flush_manager
                .read()
                .expect("lock is poisoned")
                .get_partitions_with_tasks();

            if partitions_names_with_queued_tasks.contains(&lowest_persisted_partition.name) {
                return;
            }

            match lowest_persisted_partition.rotate_memtable() {
                Ok(_) => {}
                Err(e) => {
                    log::error!(
                        "monitor: memtable rotation failed for {:?}: {e:?}",
                        lowest_persisted_partition.name
                    );

                    self.keyspace_poison
                        .store(true, std::sync::atomic::Ordering::Release);
                }
            };
        }
    }

    fn try_reduce_write_buffer_size(&self) {
        log::trace!(
            "monitor: flush inactive partition because write buffer has passed 50% of threshold"
        );

        let mut partitions = self
            .partitions
            .read()
            .expect("lock is poisoned")
            .values()
            .cloned()
            .collect::<Vec<_>>();

        partitions.sort_by(|a, b| {
            b.tree
                .active_memtable_size()
                .cmp(&a.tree.active_memtable_size())
        });

        let partitions_names_with_queued_tasks = self
            .flush_manager
            .read()
            .expect("lock is poisoned")
            .get_partitions_with_tasks();

        let partitions = partitions
            .into_iter()
            .filter(|x| !partitions_names_with_queued_tasks.contains(&x.name));

        for partition in partitions {
            log::debug!("monitor: WB rotating {:?}", partition.name);

            match partition.rotate_memtable() {
                Ok(rotated) => {
                    if rotated {
                        break;
                    }
                }
                Err(e) => {
                    log::error!(
                        "monitor: memtable rotation failed for {:?}: {e:?}",
                        partition.name
                    );

                    self.keyspace_poison
                        .store(true, std::sync::atomic::Ordering::Release);
                }
            };
        }
    }
<<<<<<< HEAD
=======

    pub fn run(&self) -> bool {
        let mut idle = true;

        // TODO: don't do this too often
        let current_seqno = self.seqno.get();
        let gc_seqno_watermark = self.snapshot_tracker.get_seqno_safe_to_gc();

        // NOTE: If the difference between watermark is too large, and
        // we never opened a snapshot, we need to pull the watermark up
        //
        // https://github.com/fjall-rs/fjall/discussions/85
        if (current_seqno - gc_seqno_watermark) > 100 && self.snapshot_tracker.data.is_empty() {
            *self
                .snapshot_tracker
                .lowest_freed_instant
                .write()
                .expect("lock is poisoned") = current_seqno.saturating_sub(100);
        }

        let jm_size = self
            .journal_manager
            .read()
            .expect("lock is poisoned")
            .disk_space_used();

        let max_journal_size = self.keyspace_config.max_journaling_size_in_bytes;

        if jm_size as f64 > (max_journal_size as f64 * 0.5) {
            self.try_reduce_journal_size();
            idle = false;
        }

        let write_buffer_size = self.write_buffer_manager.get();

        let queued_size = self
            .flush_manager
            .read()
            .expect("lock is poisoned")
            .queued_size();

        // TODO: This should never ever overflow
        // TODO: because that is definitely a logic error
        // TODO: need to make sure it's impossible this can happen
        #[cfg(debug_assertions)]
        {
            // NOTE: Cannot use panic because we are in a thread that should not
            // crash
            if queued_size > write_buffer_size {
                log::error!(
                    "Queued size should not be able to be greater than entire write buffer size"
                );
                return idle;
            }
        }

        // NOTE: We cannot flush more stuff if the journal is already too large
        if jm_size < max_journal_size {
            let max_write_buffer_size = self.keyspace_config.max_write_buffer_size_in_bytes;

            // NOTE: Take the queued size of unflushed memtables into account
            // so the system isn't performing a flush storm once the threshold is reached
            //
            // Also, As a fail safe, use saturating_sub so it doesn't overflow
            let buffer_size_without_queued_size = write_buffer_size.saturating_sub(queued_size);

            if buffer_size_without_queued_size as f64 > (max_write_buffer_size as f64 * 0.5) {
                self.try_reduce_write_buffer_size();
                idle = false;
            }
        } else {
            log::debug!("cannot rotate memtable to free write buffer - journal too large");
        }

        idle
    }
>>>>>>> 3ac8ded5
}<|MERGE_RESOLUTION|>--- conflicted
+++ resolved
@@ -40,7 +40,7 @@
         let current_seqno = self.seqno.get();
         let gc_seqno_watermark = self.snapshot_tracker.get_seqno_safe_to_gc();
 
-        // NOTE: If the difference between watermark if too large, and
+        // NOTE: If the difference between watermark is too large, and
         // we never opened a snapshot, we need to pull the watermark up
         //
         // https://github.com/fjall-rs/fjall/discussions/85
@@ -230,83 +230,4 @@
             };
         }
     }
-<<<<<<< HEAD
-=======
-
-    pub fn run(&self) -> bool {
-        let mut idle = true;
-
-        // TODO: don't do this too often
-        let current_seqno = self.seqno.get();
-        let gc_seqno_watermark = self.snapshot_tracker.get_seqno_safe_to_gc();
-
-        // NOTE: If the difference between watermark is too large, and
-        // we never opened a snapshot, we need to pull the watermark up
-        //
-        // https://github.com/fjall-rs/fjall/discussions/85
-        if (current_seqno - gc_seqno_watermark) > 100 && self.snapshot_tracker.data.is_empty() {
-            *self
-                .snapshot_tracker
-                .lowest_freed_instant
-                .write()
-                .expect("lock is poisoned") = current_seqno.saturating_sub(100);
-        }
-
-        let jm_size = self
-            .journal_manager
-            .read()
-            .expect("lock is poisoned")
-            .disk_space_used();
-
-        let max_journal_size = self.keyspace_config.max_journaling_size_in_bytes;
-
-        if jm_size as f64 > (max_journal_size as f64 * 0.5) {
-            self.try_reduce_journal_size();
-            idle = false;
-        }
-
-        let write_buffer_size = self.write_buffer_manager.get();
-
-        let queued_size = self
-            .flush_manager
-            .read()
-            .expect("lock is poisoned")
-            .queued_size();
-
-        // TODO: This should never ever overflow
-        // TODO: because that is definitely a logic error
-        // TODO: need to make sure it's impossible this can happen
-        #[cfg(debug_assertions)]
-        {
-            // NOTE: Cannot use panic because we are in a thread that should not
-            // crash
-            if queued_size > write_buffer_size {
-                log::error!(
-                    "Queued size should not be able to be greater than entire write buffer size"
-                );
-                return idle;
-            }
-        }
-
-        // NOTE: We cannot flush more stuff if the journal is already too large
-        if jm_size < max_journal_size {
-            let max_write_buffer_size = self.keyspace_config.max_write_buffer_size_in_bytes;
-
-            // NOTE: Take the queued size of unflushed memtables into account
-            // so the system isn't performing a flush storm once the threshold is reached
-            //
-            // Also, As a fail safe, use saturating_sub so it doesn't overflow
-            let buffer_size_without_queued_size = write_buffer_size.saturating_sub(queued_size);
-
-            if buffer_size_without_queued_size as f64 > (max_write_buffer_size as f64 * 0.5) {
-                self.try_reduce_write_buffer_size();
-                idle = false;
-            }
-        } else {
-            log::debug!("cannot rotate memtable to free write buffer - journal too large");
-        }
-
-        idle
-    }
->>>>>>> 3ac8ded5
 }